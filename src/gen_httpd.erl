%%% ----------------------------------------------------------------------------
%%% Copyright 2008
%%% Martin Carlson, martin@erlang-consulting.com
%%% Oscar Hellström, oscar@hellstrom.st
%%%
%%% All rights reserved
%%% Redistribution and use in source and binary forms, with or without
%%% modification, are permitted provided that the following conditions are
%%% met:
%%%
%%%     * Redistributions of source code must retain the above copyright
%%%       notice, this list of conditions and the following disclaimer.
%%%     * Redistributions in binary form must reproduce the above copyright
%%%       notice, this list of conditions and the following disclaimer in the
%%%       documentation and/or other materials provided with the distribution.
%%%     * The names of its contributors may not be used to endorse or promote
%%%       products derived from this software without specific prior written
%%%       permission.
%%%
%%%
%%% THIS SOFTWARE IS PROVIDED BY THE REGENTS AND CONTRIBUTORS ``AS IS'' AND
%%% ANY EXPRESS OR IMPLIED WARRANTIES, INCLUDING, BUT NOT LIMITED TO, THE
%%% IMPLIED WARRANTIES OF MERCHANTABILITY AND FITNESS FOR A PARTICULAR PURPOSE
%%% ARE DISCLAIMED. IN NO EVENT SHALL THE REGENTS OR CONTRIBUTORS BE LIABLE
%%% FOR ANY DIRECT, INDIRECT, INCIDENTAL, SPECIAL, EXEMPLARY, OR CONSEQUENTIAL
%%% DAMAGES (INCLUDING, BUT NOT LIMITED TO, PROCUREMENT OF SUBSTITUTE GOODS OR
%%% SERVICES; LOSS OF USE, DATA, OR PROFITS; OR BUSINESS INTERRUPTION) HOWEVER
%%% CAUSED AND ON ANY THEORY OF LIABILITY, WHETHER IN CONTRACT, STRICT
%%% LIABILITY, OR TORT (INCLUDING NEGLIGENCE OR OTHERWISE) ARISING IN ANY WAY
%%% OUT OF THE USE OF THIS SOFTWARE, EVEN IF ADVISED OF THE POSSIBILITY OF
%%% SUCH DAMAGE.
%%% ----------------------------------------------------------------------------
%%% @copyright 2008 Martin Carlson, Oscar Hellström
%%% @author Martin Carlson <martin@erlang-consulting.com>
%%% @author Oscar Hellström <oscar@hellstrom.st> [http://oscar.hellstrom.st]
%%% @version {@version}, {@date}, {@time}
%%% @doc
%%% 
%%% @end
%%% ----------------------------------------------------------------------------
-module(gen_httpd).
-behaviour(gen_tcpd).

-export([start_link/6, start_link/7]).
-export([init/1, handle_connection/2, handle_info/2, terminate/2]).
-export([wait_for_socket/1]).

-export([behaviour_info/1]).

-record(state, {callback, callback_args, timeout, pipeline}).

start_link(Callback, CallbackArgs, Port, Timeout, SockOpts, Options) ->
	validate_sock_opts(SockOpts),
	validate_options(Options),
	Opts = [{active, false} | SockOpts],
	InitArgs = [Callback, CallbackArgs, Timeout, Options],
	gen_tcpd:start_link(?MODULE, InitArgs, tcp, Port, Opts).
	
start_link(Callback, CallbackArgs, Port, Timeout, SockOpts, SSL, Options) ->
	validate_sock_opts(SockOpts),
	validate_options(Options),
	Opts = [{active, false} | SockOpts] ++ SSL,
	InitArgs = [Callback, CallbackArgs, Timeout, Options],
	gen_tcpd:start_link(?MODULE, InitArgs, ssl, Port, Opts).

init([Callback, CallbackArgs, Timeout, Options]) ->
	process_flag(trap_exit, true),
	Pipeline = proplists:get_value(concurrent_pipeline, Options, 1),
	State = #state{
		callback = Callback,
		callback_args = CallbackArgs,
		timeout = Timeout,
		pipeline = Pipeline
	},
	{ok, State}.

handle_connection(Socket, State) ->
	Pid = spawn_link(?MODULE, wait_for_socket, [State]),
	ok = gen_tcpd:controlling_process(Socket, Pid),
	Pid ! {socket, Socket},
	{noreply, State}.

handle_info({'EXIT', _, closed}, State) ->
	{noreply, State};
handle_info({'EXIT', _, tcp_timeout}, State) ->
	{noreply, State};
handle_info({'EXIT', _, normal}, State) ->
	{noreply, State};
handle_info({'EXIT', Pid, Reason}, State) ->
	Report = ["HTTP handler died", {pid, Pid}, {reason, Reason}],
	error_logger:error_report(Report),
	{noreply, State};
handle_info(_, State) ->
	{noreply, State}.

terminate(_Reason, _State) ->
	ok.

wait_for_socket(State) ->
	receive
		{socket, Socket} ->
			Socket
	end,
	CB = State#state.callback,
	CBArgs = State#state.callback_args,
	Timeout = State#state.timeout,
	Pipeline = State#state.pipeline,
	case catch gen_httpd_handler:start(CB, CBArgs, Socket, Timeout, Pipeline) of
		{'EXIT', Reason} -> exit(Reason);
		_                -> ok
	end.


validate_sock_opts([{active, _} = O | _]) ->
	exit({bad_socket_option, O});
validate_sock_opts([binary = O | _]) ->
	exit({bad_socket_option, O});
validate_sock_opts([list = O | _]) ->
	exit({bad_socket_option, O});
validate_sock_opts([_ | T]) ->
	validate_sock_opts(T);
validate_sock_opts([]) ->
	ok.

validate_options([{concurrent_pipeline, N}| T]) when is_integer(N) ->
	validate_options(T);
validate_options([O | _]) ->
	exit({bad_option, O});
validate_options([]) ->
	ok.

behaviour_info(callbacks) ->
	[
		{init,1},
		{handle_get, 5},
		{handle_put, 6},
		{handle_head, 5},
		{handle_post, 6},
		{handle_options, 5},
		{handle_trace, 5},
<<<<<<< HEAD
		{handle_connect, 6}
=======
		{terminate, 2}
>>>>>>> 1448534a
	].<|MERGE_RESOLUTION|>--- conflicted
+++ resolved
@@ -138,9 +138,6 @@
 		{handle_post, 6},
 		{handle_options, 5},
 		{handle_trace, 5},
-<<<<<<< HEAD
-		{handle_connect, 6}
-=======
+		{handle_connect, 6},
 		{terminate, 2}
->>>>>>> 1448534a
 	].